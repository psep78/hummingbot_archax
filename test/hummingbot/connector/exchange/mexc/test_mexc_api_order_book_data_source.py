--- conflicted
+++ resolved
@@ -79,17 +79,6 @@
 
         self.assertEqual(results[self.trading_pair], 57902.52)
 
-<<<<<<< HEAD
-    # @aioresponses()
-    # def test_fetch_trading_pairs_with_error_status_in_response(self, mock_api):
-    #     mock_response = {}
-    #     url = CONSTANTS.MEXC_BASE_URL + CONSTANTS.MEXC_SYMBOL_URL
-    #     regex_url = re.compile(f"^{url}".replace(".", r"\.").replace("?", r"\?"))
-    #     mock_api.get(regex_url, body=json.dumps(mock_response), status=100)
-    #
-    #     result = self.async_run_with_timeout(self.data_source.fetch_trading_pairs())
-    #     self.assertEqual(0, len(result))
-=======
     # @unittest.skip("Test with error")
     @aioresponses()
     def test_fetch_trading_pairs_with_error_status_in_response(self, mock_api):
@@ -100,7 +89,6 @@
 
         result = self.async_run_with_timeout(self.data_source.fetch_trading_pairs())
         self.assertEqual(0, len(result))
->>>>>>> ce64301b
 
     @aioresponses()
     @patch("hummingbot.connector.exchange.mexc.mexc_api_order_book_data_source.microseconds")
