--- conflicted
+++ resolved
@@ -86,11 +86,7 @@
 
     def get_market_mid_price(self,  # type: HummingbotApplication
                              ) -> float:
-<<<<<<< HEAD
         # Compute the current exchange rate. We use the first market_symbol_pair because
-=======
-        # Compute the current exchange rate. We use the first market_trading_pair_tuple because
->>>>>>> 3b6bcefa
         # if the trading pairs are different, such as WETH-DAI and ETH-USD, the currency
         # pairs above will contain the information in terms of the first trading pair.
         market_pair_info = self.market_trading_pair_tuples[0]
